/*=========================================================================
 *
 *  Copyright Insight Software Consortium
 *
 *  Licensed under the Apache License, Version 2.0 (the "License");
 *  you may not use this file except in compliance with the License.
 *  You may obtain a copy of the License at
 *
 *         http://www.apache.org/licenses/LICENSE-2.0.txt
 *
 *  Unless required by applicable law or agreed to in writing, software
 *  distributed under the License is distributed on an "AS IS" BASIS,
 *  WITHOUT WARRANTIES OR CONDITIONS OF ANY KIND, either express or implied.
 *  See the License for the specific language governing permissions and
 *  limitations under the License.
 *
 *=========================================================================*/
#ifndef itkConfigure_h
#define itkConfigure_h

/* Define granual compiler features. */
#include "itk_compiler_detection.h"

/*
 * here is where system computed values get stored these values should only
 * change when the target compile platform changes
 */

/* what byte order */
/* All compilers that support Mac OS X define either __BIG_ENDIAN__ or
   __LITTLE_ENDIAN__ to match the endianness of the architecture being
   compiled for. This is not necessarily the same as the architecture of
   the machine doing the building. In order to support Universal Binaries on
   Mac OS X, we prefer those defines to decide the endianness.
   Elsewhere use the platform check result.  */
#if !defined(__APPLE__)
  #cmakedefine CMAKE_WORDS_BIGENDIAN
  #ifdef CMAKE_WORDS_BIGENDIAN
    #define ITK_WORDS_BIGENDIAN
  #endif
#elif defined(__BIG_ENDIAN__)
  #define CMAKE_WORDS_BIGENDIAN
  #define ITK_WORDS_BIGENDIAN
#endif

#define ITK_SIZEOF_VOID_P @CMAKE_SIZEOF_VOID_P@

/* The CXX standard version used when ITK was built */
#define ITK_COMPILED_CXX_STANDARD_VERSION @ITK_COMPILED_CXX_STANDARD_VERSION@

/* Test external applications to ensure that compatible compiler C++ standard API are used
 * by assuming that compiler standards are backwards (but not forwards) compatible with each
<<<<<<< HEAD
 * other. Strange behaviors may occur if external applications do not use the same compiler
 * and compiler language featues (i.e. compiler flags).
 * The warning is disabled for NVCC (NVidia CUDA) for use of ITK macros with CUDA versions
 * prior to v7. */
#if !defined(__CUDACC__)
  #if ITK_COMPILED_CXX_VERSION > __cplusplus
    #warning "WARNING:  The current project is configured to use a C++ standard version older than the C++ standard used for this build of ITK"
  #endif
=======
 * other.  Strange behaviors may occur if external applications do not use the same compiler
 * and compiler language featues (i.e. compiler flags). */
#if ITK_COMPILED_CXX_STANDARD_VERSION > __cplusplus
  #warning "WARNING:  The current project is configured to use a C++ standard version older than the C++ standard used for this build of ITK"
>>>>>>> a61e8bdf
#endif

/* Atomic operations */
#cmakedefine ITK_HAVE_SYNC_BUILTINS
#cmakedefine ITK_HAS_INTERLOCKEDADD

/* what threading system are we using */
#cmakedefine ITK_USE_PTHREADS
#cmakedefine ITK_HP_PTHREADS
#cmakedefine ITK_USE_WIN32_THREADS

#cmakedefine ITK_WINDOWS_EXPORT_ALL_SYMBOLS
#cmakedefine ITK_BUILD_SHARED_LIBS
#ifdef ITK_BUILD_SHARED_LIBS
#define ITKDLL
#else
#define ITKSTATIC
#endif
#cmakedefine ITK_DYNAMIC_LOADING

#cmakedefine ITKV3_COMPATIBILITY
#cmakedefine ITK_LEGACY_REMOVE
#cmakedefine ITK_LEGACY_SILENT
#cmakedefine ITK_FUTURE_LEGACY_REMOVE
#cmakedefine ITK_USE_CONCEPT_CHECKING
#cmakedefine ITK_USE_STRICT_CONCEPT_CHECKING
#cmakedefine ITK_USE_FFTWF
#cmakedefine ITK_USE_FFTWD
#cmakedefine ITK_SUPPORTS_TEMPLATED_FRIEND_FUNCTION_WITH_TEMPLATE_ARGUMENTS
#cmakedefine ITK_SUPPORTS_TEMPLATED_FRIEND_FUNCTION_WITH_EMPTY_BRACKETS
#cmakedefine ITK_SUPPORTS_TEMPLATED_FRIEND_FUNCTION_WITH_NULL_STRING
#cmakedefine ITK_USE_64BITS_IDS
#cmakedefine ITK_COMPILER_SUPPORTS_SSE2_32
#cmakedefine ITK_COMPILER_SUPPORTS_SSE2_64

// defined if the system has <tr1/type_traits> header
#cmakedefine ITK_HAS_STLTR1_TR1_TYPE_TRAITS
// defined if the system has <type_traits> header
#cmakedefine ITK_HAS_STLTR1_TYPE_TRAITS
// defined if std type traits are with C++11 ( no tr1 namespace )
#cmakedefine ITK_HAS_CPP11_TYPETRAITS
// defined if the compiler support GNU's __attribute__(( algined(x) )) extension
#cmakedefine ITK_HAS_GNU_ATTRIBUTE_ALIGNED
// defined if the STL implementation includes std::copy_n
#cmakedefine ITK_HAS_STD_COPY_N

// defined if the spacing/origin/direction parameters in
// itk::ImageBase are float instead of double
#cmakedefine ITK_USE_FLOAT_SPACE_PRECISION

/*
 * Every exception may define a string with the function name for each
 * instantiated template. This can add a substantial number of symbols
 * to the symbol table in a library. This feature is only enabled in
 * debug mode, and can be turned on by adding the definition to the
 * command line.
 */
#ifndef NDEBUG
  #cmakedefine ITK_CPP_FUNCTION
#endif


/*
 * The @HAVE_INCLUDE_H@ gets replaced with "1" or "", this define is
 * to remap these values to 0 and 1
 */
#define ITK_CMAKEDEFINE_VAR_1 1
#define ITK_CMAKEDEFINE_VAR_ 0

/*
 * Check Include files defines. We use the CMake standard names in the
 * cmake files to reduce extra calls for checking header, but then
 * conditionally defined them here with an ITK_ prefix to prevent
 * collisions and re defined warnings.
 */
#if ITK_CMAKEDEFINE_VAR_@HAVE_FENV_H@
# define ITK_HAVE_FENV_H
#endif /* HAVE_FENV_H */
#if ITK_CMAKEDEFINE_VAR_@HAVE_SYS_TYPES_H@
# define ITK_HAVE_SYS_TYPES_H
#endif  /* HAVE_SYS_TYPES_H */
#if ITK_CMAKEDEFINE_VAR_@HAVE_STDINT_H@
# define ITK_HAVE_STDINT_H
#endif  /* HAVE_STDINT_H */
#if ITK_CMAKEDEFINE_VAR_@HAVE_STDDEF_H@
# define ITK_HAVE_STDDEF_H
#endif /* HAVE_STDDEF_H */
#if ITK_CMAKEDEFINE_VAR_@HAVE_UNISTD_H@
# define ITK_HAVE_UNISTD_H
#endif /* HAVE_UNISTD_H */
#if ITK_CMAKEDEFINE_VAR_@HAVE_EMMINTRIN_H@
# define ITK_HAVE_EMMINTRIN_H
#endif /* HAVE_EMMINTRIN_H */


#undef ITK_CMAKEDEFINE_VAR_1
#undef ITK_CMAKEDEFINE_VAR_


#define ITK_VERSION_MAJOR @ITK_VERSION_MAJOR@
#define ITK_VERSION_MINOR @ITK_VERSION_MINOR@
#define ITK_VERSION_PATCH @ITK_VERSION_PATCH@
#define ITK_VERSION_STRING "@ITK_VERSION_STRING@"

#endif //itkConfigure_h<|MERGE_RESOLUTION|>--- conflicted
+++ resolved
@@ -50,7 +50,6 @@
 
 /* Test external applications to ensure that compatible compiler C++ standard API are used
  * by assuming that compiler standards are backwards (but not forwards) compatible with each
-<<<<<<< HEAD
  * other. Strange behaviors may occur if external applications do not use the same compiler
  * and compiler language featues (i.e. compiler flags).
  * The warning is disabled for NVCC (NVidia CUDA) for use of ITK macros with CUDA versions
@@ -59,12 +58,6 @@
   #if ITK_COMPILED_CXX_VERSION > __cplusplus
     #warning "WARNING:  The current project is configured to use a C++ standard version older than the C++ standard used for this build of ITK"
   #endif
-=======
- * other.  Strange behaviors may occur if external applications do not use the same compiler
- * and compiler language featues (i.e. compiler flags). */
-#if ITK_COMPILED_CXX_STANDARD_VERSION > __cplusplus
-  #warning "WARNING:  The current project is configured to use a C++ standard version older than the C++ standard used for this build of ITK"
->>>>>>> a61e8bdf
 #endif
 
 /* Atomic operations */
