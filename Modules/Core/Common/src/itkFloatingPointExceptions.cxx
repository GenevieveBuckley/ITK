--- conflicted
+++ resolved
@@ -484,13 +484,9 @@
     }
 }
 
-<<<<<<< HEAD
 #endif // defined(_MSC_VER)
-=======
-#endif // defined(_MSC_VER) || !defined(ITK_HAVE_FENV_H) || !defined(ITK_HAS_FEENABLEEXCEPT)
->>>>>>> 77194a0c
-
-#else // defined(_WIN32) || !defined(ITK_HAVE_FENV_H) || !defined(ITK_HAVE_FEENABLEEXCEPT)
+
+#else // defined(_WIN32) || !defined(ITK_HAVE_FENV_H) || !defined(ITK_HAS_FEENABLEEXCEPT)
 
 void
 FloatingPointExceptions
@@ -528,6 +524,6 @@
   FloatingPointExceptions::m_Enabled = false;
 }
 
-#endif // defined(_WIN32) || !defined(ITK_HAVE_FENV_H) || !defined(ITK_HAVE_FEENABLEEXCEPT)
+#endif // defined(_WIN32) || !defined(ITK_HAVE_FENV_H) || !defined(ITK_HAS_FEENABLEEXCEPT)
 
 } // end of itk namespace