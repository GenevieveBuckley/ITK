/*=========================================================================
 *
 *  Copyright Insight Software Consortium
 *
 *  Licensed under the Apache License, Version 2.0 (the "License");
 *  you may not use this file except in compliance with the License.
 *  You may obtain a copy of the License at
 *
 *         http://www.apache.org/licenses/LICENSE-2.0.txt
 *
 *  Unless required by applicable law or agreed to in writing, software
 *  distributed under the License is distributed on an "AS IS" BASIS,
 *  WITHOUT WARRANTIES OR CONDITIONS OF ANY KIND, either express or implied.
 *  See the License for the specific language governing permissions and
 *  limitations under the License.
 *
 *=========================================================================*/

//  Software Guide : BeginCommandLineArgs
//    INPUTS:  {BrainT1SliceBorder20.png}
//    INPUTS:  {BrainProtonDensitySliceShifted13x17y.png}
//    OUTPUTS: {MultiResImageRegistration1Output.png}
//    ARGUMENTS: 128
//    OUTPUTS: {MultiResImageRegistration1CheckerboardBefore.png}
//    OUTPUTS: {MultiResImageRegistration1CheckerboardAfter.png}
//  Software Guide : EndCommandLineArgs

// Software Guide : BeginLatex
//
// \index{itk::ImageRegistrationMethodv4!Multi-Resolution}
// \index{itk::ImageRegistrationMethodv4!Multi-Modality}
//
// This example illustrates the use of the
// \doxygen{ImageRegistrationMethodv4} to solve a simple
// multi-modality registration problem by a multi-resolution approach.
// Since ITKv4 registration method is designed based on a multi-resolution
// structure, a separate set of classes are no longer required to run
// the registration process of this example.
//
// This a great advantage over the previous versions of ITK, as
// in ITKv3 we had to use a different filter
// (\doxygen{MultiResolutionImageRegistrationMethod})
// to run a multi-resolution process. Also, we had to use image pyramids filters
// (\doxygen{MultiResolutionPyramidImageFilter}) for creating the sequence of
// downsampled images. Hence, you can see how ITKv4 framework is
// more user-friendly in more complex situations.
//
// To begin the example, we include the headers of the registration
// components we will use.
//
// Software Guide : EndLatex

// Software Guide : BeginCodeSnippet
#include "itkImageRegistrationMethodv4.h"
#include "itkTranslationTransform.h"
#include "itkMattesMutualInformationImageToImageMetricv4.h"
#include "itkRegularStepGradientDescentOptimizerv4.h"
// Software Guide : EndCodeSnippet


#include "itkImageFileReader.h"
#include "itkImageFileWriter.h"

#include "itkResampleImageFilter.h"
#include "itkCastImageFilter.h"
#include "itkCheckerBoardImageFilter.h"


// Software Guide : BeginLatex
//
// The ImageRegistrationMethodv4 solves a registration
// problem in a coarse to fine manner as illustrated in Figure
// \ref{fig:MultiResRegistrationConcept}. The registration is first performed
// at the coarsest level using the images at the first level of the fixed and
// moving image pyramids. The transform parameters determined by the
// registration are then used to initialize the registration at the next finer
// level using images from the second level of the pyramids. This process is
// repeated as we work up to the finest level of image resolution.
//
// \begin{figure}
// \center
// \includegraphics[width=\textwidth]{MultiResRegistrationConcept}
// \itkcaption[Conceptual representation of Multi-Resolution
// registration]{Conceptual representation of the multi-resolution registration process.}
// \label{fig:MultiResRegistrationConcept}
// \end{figure}
//
// Software Guide : EndLatex


// Software Guide : BeginLatex
//
// In a typical registration scenario, a user will tweak component settings
// or even swap out components between multi-resolution levels. For example,
// when optimizing at a coarse resolution, it may be possible to take more
// aggressive step sizes and have a more relaxed convergence criterion.
//
// Tweaking the components between resolution levels can be done using ITK's
// implementation of the \emph{Command/Observer} design pattern. Before
// beginning registration at each resolution level,
// where ImageRegistrationMethodv4 invokes an
// \code{MultiResolutionIterationEvent()}. The registration components can
// be changed by implementing a \doxygen{Command} which responds to the
// event. A brief description the interaction between events and commands was
// previously presented in Section \ref{sec:MonitoringImageRegistration}.
//
// We will illustrate this mechanism by changing the parameters of the
// optimizer between each resolution level by way of a simple interface
// command. First, we include the header file of the Command class.
//
// Software Guide : EndLatex

// Software Guide : BeginCodeSnippet
#include "itkCommand.h"
// Software Guide : EndCodeSnippet

// Software Guide : BeginLatex
//
// Our new interface command class is called
// \code{RegistrationInterfaceCommand}. It derives from
// Command and is templated over the
// multi-resolution registration type.
//
// Software Guide : EndLatex

// Software Guide : BeginCodeSnippet
template <typename TRegistration>
class RegistrationInterfaceCommand : public itk::Command
{
  // Software Guide : EndCodeSnippet

  // Software Guide : BeginLatex
  //
  // We then define \code{Self}, \code{Superclass}, \code{Pointer},
  // \code{New()} and a constructor in a similar fashion to the
  // \code{CommandIterationUpdate} class in Section
  // \ref{sec:MonitoringImageRegistration}.
  //
  // Software Guide : EndLatex

  // Software Guide : BeginCodeSnippet
public:
  typedef  RegistrationInterfaceCommand   Self;
  typedef  itk::Command                   Superclass;
  typedef  itk::SmartPointer<Self>        Pointer;
  itkNewMacro( Self );

protected:
  RegistrationInterfaceCommand() {};
  // Software Guide : EndCodeSnippet

  // Software Guide : BeginLatex
  //
  // For convenience, we declare types useful for converting pointers
  // in the \code{Execute()} method.
  //
  // Software Guide : EndLatex

  // Software Guide : BeginCodeSnippet
public:
  typedef   TRegistration      RegistrationType;
  typedef   RegistrationType * RegistrationPointer;
  typedef   itk::RegularStepGradientDescentOptimizerv4<double>  OptimizerType;
  typedef   OptimizerType * OptimizerPointer;
  // Software Guide : EndCodeSnippet

  // Software Guide : BeginLatex
  //
  // Two arguments are passed to the \code{Execute()} method: the first
  // is the pointer to the object which invoked the event and the
  // second is the event that was invoked.
  //
  // Software Guide : EndLatex

  // Software Guide : BeginCodeSnippet
  void Execute( itk::Object * object, const itk::EventObject & event)
    {
    // Software Guide : EndCodeSnippet

    // Software Guide : BeginLatex
    //
    // First we verify if that the event invoked is of the right type that is
    // \code{itk::MultiResolutionIterationEvent()}.
    // If not, we return without any further action.
    //
    // Software Guide : EndLatex

    // Software Guide : BeginCodeSnippet
    if( !(itk::MultiResolutionIterationEvent().CheckEvent( &event ) ) )
      {
      return;
      }
    // Software Guide : EndCodeSnippet

    // Software Guide : BeginLatex
    //
    // We then convert the input object pointer to a RegistrationPointer.
    // Note that no error checking is done here to verify if the
    // \code{dynamic\_cast} was successful since we know the actual object
    // is a registration method. Then we ask for the optimizer object
    // from the registration method.
    //
    // Software Guide : EndLatex

    // Software Guide : BeginCodeSnippet
<<<<<<< HEAD
    RegistrationPointer registration =
      dynamic_cast<RegistrationPointer>( object );
    OptimizerPointer optimizer =
      dynamic_cast< OptimizerPointer >(
        registration->GetModifiableOptimizer() );
=======
    RegistrationPointer registration = static_cast<RegistrationPointer>( object );
    OptimizerPointer optimizer = static_cast< OptimizerPointer >(registration->GetModifiableOptimizer() );
>>>>>>> 85110071
    // Software Guide : EndCodeSnippet

    unsigned int currentLevel = registration->GetCurrentLevel();
    typename RegistrationType::ShrinkFactorsPerDimensionContainerType shrinkFactors =
                                          registration->GetShrinkFactorsPerDimension( currentLevel );
    typename RegistrationType::SmoothingSigmasArrayType smoothingSigmas =
                                                    registration->GetSmoothingSigmasPerLevel();

    std::cout << "-------------------------------------" << std::endl;
    std::cout << " Current level = " << currentLevel << std::endl;
    std::cout << "    shrink factor = " << shrinkFactors << std::endl;
    std::cout << "    smoothing sigma = " << smoothingSigmas[currentLevel] << std::endl;
    std::cout << std::endl;

    // Software Guide : BeginLatex
    //
    // If this is the first resolution level we set the learning rate
    // (representing the first step size) and the minimum step length (representing
    // the convergence criterion) to large values.  At each subsequent resolution
    // level, we will reduce the minimum step length by a factor of 5 in order to
    // allow the optimizer to focus on progressively smaller regions. The learning
    // rate is set up to the current step length. In this way, when the
    // optimizer is reinitialized at the beginning of the registration process for
    // the next level, the step length will simply start with the last value used
    // for the previous level. This will guarantee the continuity of the path
    // taken by the optimizer through the parameter space.
    //
    // Software Guide : EndLatex

    // Software Guide : BeginCodeSnippet
    if ( registration->GetCurrentLevel() == 0 )
      {
      optimizer->SetLearningRate( 16.00 );
      optimizer->SetMinimumStepLength( 2.5 );
      }
    else
      {
      optimizer->SetLearningRate( optimizer->GetCurrentStepLength() );
      optimizer->SetMinimumStepLength(
        optimizer->GetMinimumStepLength() * 0.2 );
      }
    // Software Guide : EndCodeSnippet
    }

  // Software Guide : BeginLatex
  //
  // Another version of the \code{Execute()} method accepting a \code{const}
  // input object is also required since this method is defined as pure virtual
  // in the base class.  This version simply returns without taking any action.
  //
  // Software Guide : EndLatex

  // Software Guide : BeginCodeSnippet
  void Execute(const itk::Object * , const itk::EventObject & )
    {
    return;
    }
};
// Software Guide : EndCodeSnippet

//  The following section of code implements an observer
//  that will monitor the evolution of the registration process.
//
class CommandIterationUpdate : public itk::Command
{
public:
  typedef  CommandIterationUpdate   Self;
  typedef  itk::Command             Superclass;
  typedef  itk::SmartPointer<Self>  Pointer;
  itkNewMacro( Self );

protected:
  CommandIterationUpdate(): m_CumulativeIterationIndex(0) {};

public:
  typedef   itk::RegularStepGradientDescentOptimizerv4<double>  OptimizerType;
  typedef   const OptimizerType *                               OptimizerPointer;

  void Execute(itk::Object *caller, const itk::EventObject & event)
  {
  Execute( (const itk::Object *)caller, event);
  }

  void Execute(const itk::Object * object, const itk::EventObject & event)
  {
  OptimizerPointer optimizer = static_cast< OptimizerPointer >( object );
  if( !(itk::IterationEvent().CheckEvent( &event )) )
    {
    return;
    }
  std::cout << optimizer->GetCurrentIteration() << "   ";
  std::cout << optimizer->GetValue() << "   ";
  std::cout << optimizer->GetCurrentPosition() << "   ";
  std::cout << m_CumulativeIterationIndex++ << std::endl;
  }
private:
  unsigned int m_CumulativeIterationIndex;
};


int main( int argc, const char *argv[] )
{
  if( argc < 4 )
    {
    std::cerr << "Missing Parameters " << std::endl;
    std::cerr << "Usage: " << argv[0];
    std::cerr << " fixedImageFile  movingImageFile ";
    std::cerr << " outputImagefile [backgroundGrayLevel]";
    std::cerr << " [checkerBoardBefore] [checkerBoardAfter]";
    std::cerr << " [numberOfBins] " << std::endl;
    return EXIT_FAILURE;
    }

  const    unsigned int    Dimension = 2;
  typedef  float           PixelType;

  const std::string fixedImageFile  = argv[1];
  const std::string movingImageFile = argv[2];
  const std::string outImagefile    = argv[3];
  const PixelType backgroundGrayLevel  = (argc >4 )? atoi(argv[4]): 100;
  const std::string checkerBoardBefore = (argc >5 )?      argv[5]: "";
  const std::string checkerBoardAfter  = (argc >6 )?      argv[6]: "";
  const int numberOfBins               = (argc >7 )? atoi(argv[7]): 0;

  typedef itk::Image< PixelType, Dimension >  FixedImageType;
  typedef itk::Image< PixelType, Dimension >  MovingImageType;

  //  Software Guide : BeginLatex
  //
  //  The fixed and moving image types are defined as in previous
  //  examples. The downsampled images for different resolution levels
  //  are created internally by the registration method based on the
  //  values provided for \emph{ShrinkFactor} and \emph{SmoothingSigma}
  //  vectors.
  //
  //  The types for the registration components are then derived using
  //  the fixed and moving image type as previous examples.
  //
  //  Software Guide : EndLatex

  typedef itk::TranslationTransform< double, Dimension >              TransformType;

  typedef itk::RegularStepGradientDescentOptimizerv4<double>          OptimizerType;

  typedef itk::MattesMutualInformationImageToImageMetricv4<
                                                    FixedImageType,
                                                    MovingImageType > MetricType;
  typedef itk::ImageRegistrationMethodv4<
                                      FixedImageType,
                                      MovingImageType,
                                      TransformType >                 RegistrationType;

  //  All the components are instantiated using their \code{New()} method
  //  and connected to the registration object as in previous example.
  //
  TransformType::Pointer      transform     = TransformType::New();
  OptimizerType::Pointer      optimizer     = OptimizerType::New();
  MetricType::Pointer         metric        = MetricType::New();
  RegistrationType::Pointer   registration  = RegistrationType::New();

  registration->SetOptimizer( optimizer );
  registration->SetMetric( metric  );

  typedef itk::ImageFileReader< FixedImageType  > FixedImageReaderType;
  typedef itk::ImageFileReader< MovingImageType > MovingImageReaderType;

  FixedImageReaderType::Pointer  fixedImageReader  =
                                            FixedImageReaderType::New();
  MovingImageReaderType::Pointer movingImageReader =
                                            MovingImageReaderType::New();

  fixedImageReader->SetFileName(  fixedImageFile );
  movingImageReader->SetFileName( movingImageFile );

  registration->SetFixedImage(    fixedImageReader->GetOutput()    );
  registration->SetMovingImage(   movingImageReader->GetOutput()   );


  typedef OptimizerType::ParametersType ParametersType;
  ParametersType initialParameters( transform->GetNumberOfParameters() );

  initialParameters[0] = 0.0;  // Initial offset in mm along X
  initialParameters[1] = 0.0;  // Initial offset in mm along Y

  transform->SetParameters( initialParameters );

  registration->SetInitialTransform( transform );
  registration->InPlaceOn();

  metric->SetNumberOfHistogramBins( 24 );

  if( argc > 7 )
    {
    // optionally, override the values with numbers taken from the command line arguments.
    metric->SetNumberOfHistogramBins( numberOfBins );
    }

  //  Software Guide : BeginLatex
  //
  //  To set the optimizer parameters, note that \emph{LearningRate}
  //  and \emph{MinimumStepLength} are set in the obsever at the begining
  //  of each resolution level. The other optimizer parameters are set
  //  as follows.
  //
  //  Software Guide : EndLatex

  //  Software Guide : BeginCodeSnippet
  optimizer->SetNumberOfIterations( 200 );
  optimizer->SetRelaxationFactor( 0.5 );
  // Software Guide : EndCodeSnippet

  // Create the Command observer and register it with the optimizer.
  //
  CommandIterationUpdate::Pointer observer = CommandIterationUpdate::New();
  optimizer->AddObserver( itk::IterationEvent(), observer );


  //  Software Guide : BeginLatex
  //
  //  We set the number of multi-resolution levels to three and set
  //  the corresponding shrink factor and smoothing sigma values for each
  //  resolution level. Using smoothing in the subsampled images in
  //  low resolution levels can prevent probable big fluctuations in the
  //  metric function that helps optimizer not to be trapped in local minima.
  //  In this simple example we have no smoothing, and we have used small
  //  shrinkings for the first two resolution levels.
  //
  //  \index{itk::Image\-Registration\-Methodv4!SetNumberOfLevels()}
  //  \index{itk::Image\-Registration\-Methodv4!SetShrinkFactorsPerLevel()}
  //  \index{itk::Image\-Registration\-Methodv4!SetSmoothingSigmasPerLevel()}
  //
  //  Software Guide : EndLatex

  // Software Guide : BeginCodeSnippet
  const unsigned int numberOfLevels = 3;

  RegistrationType::ShrinkFactorsArrayType shrinkFactorsPerLevel;
  shrinkFactorsPerLevel.SetSize( 3 );
  shrinkFactorsPerLevel[0] = 3;
  shrinkFactorsPerLevel[1] = 2;
  shrinkFactorsPerLevel[2] = 1;

  RegistrationType::SmoothingSigmasArrayType smoothingSigmasPerLevel;
  smoothingSigmasPerLevel.SetSize( 3 );
  smoothingSigmasPerLevel[0] = 0;
  smoothingSigmasPerLevel[1] = 0;
  smoothingSigmasPerLevel[2] = 0;

  registration->SetNumberOfLevels ( numberOfLevels );
  registration->SetShrinkFactorsPerLevel( shrinkFactorsPerLevel );
  registration->SetSmoothingSigmasPerLevel( smoothingSigmasPerLevel );
  // Software Guide : EndCodeSnippet

  //  Software Guide : BeginLatex
  //
  //  Once all the registration components are in place we can create
  //  an instance of our interface command and connect it to the
  //  registration object using the \code{AddObserver()} method.
  //
  //  Software Guide : EndLatex

  // Software Guide : BeginCodeSnippet
  typedef RegistrationInterfaceCommand<RegistrationType> CommandType;
  CommandType::Pointer command = CommandType::New();

  registration->AddObserver( itk::MultiResolutionIterationEvent(), command );
  // Software Guide : EndCodeSnippet

  //  Software Guide : BeginLatex
  //
  //  Then we triger the registration process by calling \code{Update()}.
  //
  //  Software Guide : EndLatex

  try
    {
    registration->Update();
    std::cout << "Optimizer stop condition: "
              << registration->GetOptimizer()->GetStopConditionDescription()
              << std::endl;
    }
  catch( itk::ExceptionObject & err )
    {
    std::cout << "ExceptionObject caught !" << std::endl;
    std::cout << err << std::endl;
    return EXIT_FAILURE;
    }

  ParametersType finalParameters = transform->GetParameters();

  double TranslationAlongX = finalParameters[0];
  double TranslationAlongY = finalParameters[1];

  unsigned int numberOfIterations = optimizer->GetCurrentIteration();

  double bestValue = optimizer->GetValue();


  // Print out results
  //
  std::cout << "Result = " << std::endl;
  std::cout << " Translation X = " << TranslationAlongX  << std::endl;
  std::cout << " Translation Y = " << TranslationAlongY  << std::endl;
  std::cout << " Iterations    = " << numberOfIterations << std::endl;
  std::cout << " Metric value  = " << bestValue          << std::endl;


  //  Software Guide : BeginLatex
  //
  //  Let's execute this example using the following images
  //
  //  \begin{itemize}
  //  \item BrainT1SliceBorder20.png
  //  \item BrainProtonDensitySliceShifted13x17y.png
  //  \end{itemize}
  //
  //  The output produced by the execution of the method is
  //
  //  \begin{verbatim}
  //  0   -0.316956   [11.4200, 11.2063]
  //  1   -0.562048   [18.2938, 25.6545]
  //  2   -0.407696   [11.3643, 21.6569]
  //  3   -0.5702     [13.7244, 18.4274]
  //  4   -0.803252   [11.1634, 15.3547]
  //
  //  0   -0.697586   [12.8778, 16.3846]
  //  1   -0.901984   [13.1794, 18.3617]
  //  2   -0.827423   [13.0545, 17.3695]
  //  3   -0.92754    [12.8528, 16.3901]
  //  4   -0.902671   [12.9426, 16.8819]
  //  5   -0.941212   [13.1402, 17.3413]
  //
  //  0   -0.922239   [13.0364, 17.1138]
  //  1   -0.930203   [12.9463, 16.8806]
  //  2   -0.930959   [13.0191, 16.9822]
  //
  //
  //  Result =
  //   Translation X = 13.0192
  //   Translation Y = 16.9823
  //   Iterations    = 4
  //   Metric value  = -0.929237
  //  \end{verbatim}
  //
  //  These values are a close match to the true misalignment of $(13,17)$
  //  introduced in the moving image.
  //
  //  Software Guide : EndLatex

  typedef itk::ResampleImageFilter<
                            MovingImageType,
                            FixedImageType >    ResampleFilterType;

  ResampleFilterType::Pointer resample = ResampleFilterType::New();

  resample->SetTransform( transform );
  resample->SetInput( movingImageReader->GetOutput() );

  FixedImageType::Pointer fixedImage = fixedImageReader->GetOutput();


  resample->SetSize(    fixedImage->GetLargestPossibleRegion().GetSize() );
  resample->SetOutputOrigin(  fixedImage->GetOrigin() );
  resample->SetOutputSpacing( fixedImage->GetSpacing() );
  resample->SetOutputDirection( fixedImage->GetDirection() );
  resample->SetDefaultPixelValue( backgroundGrayLevel );


  typedef  unsigned char  OutputPixelType;

  typedef itk::Image< OutputPixelType, Dimension > OutputImageType;

  typedef itk::CastImageFilter<
                        FixedImageType,
                        OutputImageType > CastFilterType;

  typedef itk::ImageFileWriter< OutputImageType >  WriterType;


  WriterType::Pointer      writer =  WriterType::New();
  CastFilterType::Pointer  caster =  CastFilterType::New();


  writer->SetFileName( outImagefile );


  caster->SetInput( resample->GetOutput() );
  writer->SetInput( caster->GetOutput()   );
  writer->Update();

  //
  // Generate checkerboards before and after registration
  //
  typedef itk::CheckerBoardImageFilter< FixedImageType > CheckerBoardFilterType;

  CheckerBoardFilterType::Pointer checker = CheckerBoardFilterType::New();

  checker->SetInput1( fixedImage );
  checker->SetInput2( resample->GetOutput() );

  caster->SetInput( checker->GetOutput() );
  writer->SetInput( caster->GetOutput()   );

  resample->SetDefaultPixelValue( 0 );

  // Before registration
  TransformType::Pointer identityTransform = TransformType::New();
  identityTransform->SetIdentity();
  resample->SetTransform( identityTransform );

  for (int q=0; q< argc; ++q)
    {
    std::cout << q << " " << argv[q] << std::endl;
    }
  if( checkerBoardBefore != std::string("") )
    {
    writer->SetFileName( checkerBoardBefore );
    writer->Update();
    }


  // After registration
  resample->SetTransform( transform );
  if( checkerBoardAfter != std::string("") )
    {
    writer->SetFileName( checkerBoardAfter );
    writer->Update();
    }

  //  Software Guide : BeginLatex
  //
  // \begin{figure}
  // \center
  // \includegraphics[width=0.32\textwidth]{MultiResImageRegistration1Output}
  // \includegraphics[width=0.32\textwidth]{MultiResImageRegistration1CheckerboardBefore}
  // \includegraphics[width=0.32\textwidth]{MultiResImageRegistration1CheckerboardAfter}
  // \itkcaption[Multi-Resolution registration input images]{Mapped moving image
  // (left) and composition of fixed and moving images before (center) and
  // after (right) registration.}
  // \label{fig:MultiResImageRegistration1Output}
  // \end{figure}
  //
  //  The result of resampling the moving image is presented in the left image
  //  of Figure \ref{fig:MultiResImageRegistration1Output}. The center and
  //  right images of the figure depict a checkerboard composite of the fixed
  //  and moving images before and after registration.
  //
  //  Software Guide : EndLatex

  //  Software Guide : BeginLatex
  //
  // \begin{figure}
  // \center
  // \includegraphics[height=0.44\textwidth]{MultiResImageRegistration1TraceTranslations}
  // \includegraphics[height=0.44\textwidth]{MultiResImageRegistration1TraceMetric}
  // \itkcaption[Multi-Resolution registration output images]{Sequence of
  // translations and metric values at each iteration of the optimizer.}
  // \label{fig:MultiResImageRegistration1Trace}
  // \end{figure}
  //
  //  Figure \ref{fig:MultiResImageRegistration1Trace} (left) shows
  //  the sequence of translations followed by the optimizer as it searched
  //  the parameter space. The right side of the same figure shows the
  //  sequence of metric values computed as the optimizer searched the
  //  parameter space.  From the trace, we can see that with the more
  //  aggressive optimization parameters we get quite close to the optimal
  //  value within 5 iterations with the remaining iterations just doing fine
  //  adjustments. It is interesting to compare these results with the ones
  //  of the single resolution example in Section
  //  \ref{sec:MultiModalityRegistrationMattes}, where 46 iterations were
  //  required as more conservative optimization parameters had to be used.
  //
  //  Software Guide : EndLatex


  return EXIT_SUCCESS;
}<|MERGE_RESOLUTION|>--- conflicted
+++ resolved
@@ -203,23 +203,17 @@
     // Software Guide : EndLatex
 
     // Software Guide : BeginCodeSnippet
-<<<<<<< HEAD
     RegistrationPointer registration =
-      dynamic_cast<RegistrationPointer>( object );
+      static_cast<RegistrationPointer>( object );
     OptimizerPointer optimizer =
-      dynamic_cast< OptimizerPointer >(
-        registration->GetModifiableOptimizer() );
-=======
-    RegistrationPointer registration = static_cast<RegistrationPointer>( object );
-    OptimizerPointer optimizer = static_cast< OptimizerPointer >(registration->GetModifiableOptimizer() );
->>>>>>> 85110071
+      static_cast< OptimizerPointer >( registration->GetModifiableOptimizer() );
     // Software Guide : EndCodeSnippet
 
     unsigned int currentLevel = registration->GetCurrentLevel();
     typename RegistrationType::ShrinkFactorsPerDimensionContainerType shrinkFactors =
-                                          registration->GetShrinkFactorsPerDimension( currentLevel );
+      registration->GetShrinkFactorsPerDimension( currentLevel );
     typename RegistrationType::SmoothingSigmasArrayType smoothingSigmas =
-                                                    registration->GetSmoothingSigmasPerLevel();
+      registration->GetSmoothingSigmasPerLevel();
 
     std::cout << "-------------------------------------" << std::endl;
     std::cout << " Current level = " << currentLevel << std::endl;
